--- conflicted
+++ resolved
@@ -23,11 +23,7 @@
     filter_backends = (structure_filters.GenericRoleFilter, rf_filters.DjangoFilterBackend)
     filter_class = filters.OpenStackPackageFilter
     permission_classes = (permissions.IsAuthenticated, permissions.DjangoObjectPermissions)
-<<<<<<< HEAD
     create_executor = executors.OpenStackPackageCreateExecutor
-=======
-    create_executor = executors.OpenStackPackageCreateExecutor
-    metadata_class = ActionsMetadata
 
     def get_serializer_class(self):
         if self.action == 'extend':
@@ -43,5 +39,4 @@
         executors.OpenStackPackageExtendExecutor.execute(new_package.tenant)
 
         return response.Response({'detail': 'OpenStack package extend has been scheduled'},
-                                 status=status.HTTP_202_ACCEPTED)
->>>>>>> 1b973ef2
+                                 status=status.HTTP_202_ACCEPTED)