--- conflicted
+++ resolved
@@ -40,7 +40,6 @@
     return range[1]
 
 
-<<<<<<< HEAD
 def check_past_date(year, month, day=None):
     day = day or 1
 
@@ -48,7 +47,8 @@
         return datetime.date(year=int(year), month=int(month), day=int(day)) <= timezone.now().date()
     except ValueError:
         return False
-=======
+
+
 def send_mail_attachment(subject, body, to, filename, attach_text, content_type='text/plain', from_email=None):
     from_email = from_email or settings.DEFAULT_FROM_EMAIL
     email = EmailMessage(
@@ -58,5 +58,4 @@
         from_email=from_email
     )
     email.attach(filename, attach_text, content_type)
-    return email.send()
->>>>>>> 9d022cee
+    return email.send()